--- conflicted
+++ resolved
@@ -65,28 +65,6 @@
             )
             local_storage = self.local_storage
             storage_with_collection = local_storage.get_storage_with_collection()
-<<<<<<< HEAD
-
-            global_keys_for_roles = sync_zoom.perform_sync(ROLES, [{}])
-            global_keys = self.create_jobs(
-                thread_count,
-                sync_zoom.perform_sync,
-                (USERS,),
-                [{}],
-            )
-            global_keys.extend(global_keys_for_roles)
-            for object_type in self.config.get_value("objects"):
-                if object_type in [ROLES, GROUPS]:
-                    continue
-                queue.put_checkpoint(object_type, current_time, INDEXING_TYPE)
-            try:
-                for global_key in global_keys:
-                    if global_key not in storage_with_collection["global_keys"]:
-                        storage_with_collection["global_keys"].append(global_key)
-            except ValueError as value_error:
-                self.logger.error(f"Exception while updating storage: {value_error}")
-
-=======
             partitioned_users_lists = sync_zoom.get_all_users_from_zoom()
             global_keys_for_roles = sync_zoom.perform_sync(ROLES, [{}])
             global_keys = self.create_jobs(
@@ -107,7 +85,6 @@
             except ValueError as value_error:
                 self.logger.error(f"Exception while updating storage: {value_error}")
 
->>>>>>> e4c8a361
             # Send end signals for each live threads to notify them to close watching the queue
             # for any incoming documents
             for _ in range(
