--- conflicted
+++ resolved
@@ -61,18 +61,7 @@
                 self.logger.info("Removing the permissions from the workplace...")
                 permission_list = user_permission["results"]
                 for permission in permission_list:
-<<<<<<< HEAD
-                    self.workplace_search_client.remove_user_permissions(
-                        content_source_id=self.ws_source,
-                        user=permission["user"],
-                        body={"permissions": permission["permissions"]},
-                    )
-                self.logger.info(
-                    "Successfully removed the permissions from the workplace."
-                )
-=======
                     self.workplace_search_client.remove_permissions(permission)
->>>>>>> e3e47159
         except Exception as exception:
             self.logger.exception(
                 f"Error while removing the permissions from the workplace. Error: {exception}"
@@ -83,21 +72,6 @@
         role and adds fetched permissions to enterprise search users.
         :param mappings: Zoom-Enterprise search mapping dictionary
         """
-<<<<<<< HEAD
-        try:
-            self.workplace_search_client.add_user_permissions(
-                content_source_id=self.ws_source,
-                user=user_name,
-                body={"permissions": permissions},
-            )
-            self.logger.info(
-                f"Successfully indexed the permissions for user {user_name} to the workplace"
-            )
-        except Exception as exception:
-            self.logger.exception(
-                f"Error while indexing the permissions for user: {user_name} to the workplace. Error: {exception}"
-            )
-=======
         roles_obj = ZoomRoles(self.config, self.logger, self.zoom_client, mappings)
         roles_obj.set_list_of_roles_from_zoom()
         for role in roles_obj.roles_list:
@@ -110,7 +84,6 @@
                         self.workplace_search_client.add_permissions(
                             enterprise_search_user, role_permissions
                         )
->>>>>>> e3e47159
 
     def execute(self):
         """Runs the permission indexing logic.
