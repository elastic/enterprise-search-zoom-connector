#
# Copyright Elasticsearch B.V. and/or licensed to Elasticsearch B.V. under one
# or more contributor license agreements. Licensed under the Elastic License 2.0;
# you may not use this file except in compliance with the Elastic License 2.0.
#
"""sync_zoom module allows to sync data to Elastic Enterprise Search.
It's possible to run full syncs and incremental syncs with this module."""
import threading

from .adapter import DEFAULT_SCHEMA
from .constant import (CHANNELS, CHATS, FILES, GROUPS, MEETINGS, PAST_MEETINGS,
                       RECORDINGS, ROLES, USERS)
from .utils import split_list_into_buckets
from .zoom_channels import ZoomChannels
from .zoom_groups import ZoomGroups
from .zoom_chat_messages import ZoomChatMessages
from .zoom_meetings import ZoomMeetings
from .zoom_past_meetings import ZoomPastMeetings
from .zoom_recordings import ZoomRecordings
from .zoom_roles import ZoomRoles
from .zoom_users import ZoomUsers

MULTITHREADED_OBJECTS_FOR_DELETION = "multithreaded_objects_for_deletion"
ROLES_FOR_DELETION = "roles_for_deletion"


class SyncZoom:
    """This class allows ingesting data from Zoom to Elastic Enterprise Search."""

    def __init__(
        self,
        config,
        logger,
        workplace_search_client,
        zoom_client,
        objects_time_range,
        queue,
        zoom_enterprise_search_mappings,
    ):
        self.config = config
        self.logger = logger
        self.workplace_search_client = workplace_search_client
        self.zoom_client = zoom_client
        self.objects_time_range = objects_time_range
        self.queue = queue
        self.zoom_enterprise_search_mappings = zoom_enterprise_search_mappings
        self.configuration_objects = config.get_value("objects")
        self.enable_permission = config.get_value("enable_document_permission")
        self.zoom_sync_thread_count = config.get_value("zoom_sync_thread_count")

    def get_schema_fields(self, document_name):
        """Returns the schema of all the include fields or exclude fields specified in the configuration file.
        :param document_name: Document name from users.
        Returns:
            schema: Included and excluded fields schema
        """
        fields = self.configuration_objects.get(document_name)
        adapter_schema = DEFAULT_SCHEMA[document_name]
        field_id = adapter_schema["id"]
        if fields:
            include_fields = fields.get("include_fields")
            exclude_fields = fields.get("exclude_fields")
            if include_fields:
                adapter_schema = {
                    key: val
                    for key, val in adapter_schema.items()
                    if val in include_fields
                }
            elif exclude_fields:
                adapter_schema = {
                    key: val
                    for key, val in adapter_schema.items()
                    if val not in exclude_fields
                }
            adapter_schema["id"] = field_id
        return adapter_schema

    def get_all_users_from_zoom(self):
        """Connects to the Zoom and returns the list of all the users from Zoom after
        partitioning them into equal buckets."""
        users_object = ZoomUsers(
            self.config,
            self.logger,
            self.zoom_client,
            self.zoom_enterprise_search_mappings,
        )
        partitioned_users_lists = split_list_into_buckets(
            documents=users_object.get_users_list(),
            total_buckets=self.zoom_sync_thread_count,
        )
        return partitioned_users_lists

    def fetch_users_and_append_to_queue(self, partitioned_users_list):
        """This method fetches the users from Zoom server and
        appends them to the shared queue
        :param partitioned_users_list: list of dictionaries where each dictionary contains details fetched for
        a user from Zoom
        :returns: list of users documents.
        """
        users_object = ZoomUsers(
            self.config,
            self.logger,
            self.zoom_client,
            self.zoom_enterprise_search_mappings,
        )
        users_schema = self.get_schema_fields(USERS)
        fetched_documents = users_object.get_users_details_documents(
            users_schema=users_schema,
            users_data=partitioned_users_list,
            start_time=self.objects_time_range[USERS][0],
            end_time=self.objects_time_range[USERS][1],
            enable_permission=self.enable_permission,
        )
        users_data = fetched_documents["data"]
        self.queue.append_to_queue(users_data)
        return users_data

    def get_meetings(
        self, partitioned_users_list, meetings_object, is_meetings_in_objects
    ):
        """This method fetches the meetings from Zoom server.
        :param partitioned_users_list: list of dictionaries where each dictionary contains details fetched for
        a user from Zoom
        :param meetings_object: ZoomMeetings Object.
        :param is_meetings_in_objects: boolean whether meetings object is in objects list.
        :returns: list of meetings documents.
        """
        if is_meetings_in_objects:
            checkpoint_object = MEETINGS
            meetings_schema = self.get_schema_fields(MEETINGS)
        else:
            checkpoint_object = PAST_MEETINGS
            meetings_schema = {}
        fetched_documents = meetings_object.get_meetings_details_documents(
            users_data=partitioned_users_list,
            meetings_schema=meetings_schema,
            start_time=self.objects_time_range[checkpoint_object][0],
            end_time=self.objects_time_range[checkpoint_object][1],
            is_meetings_in_objects=is_meetings_in_objects,
            enable_permission=self.enable_permission,
        )
        meetings_data = fetched_documents["data"]
        return meetings_data

    def get_past_meetings(self, meetings_object):
        """This method fetches the past-meetings from Zoom server.
        :param meetings_object: ZoomMeetings Object.
        :returns: list of past-meetings documents.
        """
        past_meetings_object = ZoomPastMeetings(
            self.config,
            self.logger,
            self.zoom_client,
            self.zoom_enterprise_search_mappings,
        )
        past_meetings_schema = self.get_schema_fields(PAST_MEETINGS)
        fetched_documents = []
        fetched_documents = past_meetings_object.get_past_meetings_details_documents(
            meetings_data=meetings_object.meetings_past_meetings_list,
            past_meetings_schema=past_meetings_schema,
            start_time=self.objects_time_range[PAST_MEETINGS][0],
            end_time=self.objects_time_range[PAST_MEETINGS][1],
            enable_permission=self.enable_permission,
        )
        past_meetings_data = fetched_documents["data"]
        return past_meetings_data

    def fetch_roles_and_append_to_queue(self, roles_object):
        """This method fetches the roles from Zoom server and
        appends them to the shared queue
        :param roles_object: ZoomRoles Object.
        :returns: list of roles documents.
        """
        roles_document_list = []
        roles_schema = self.get_schema_fields(ROLES)
        roles_object.set_list_of_roles_from_zoom()
        roles_list = split_list_into_buckets(
            roles_object.roles_list, self.zoom_sync_thread_count
        )
        for roles in roles_list:
            fetched_documents = roles_object.get_roles_details_documents(
                roles_schema=roles_schema,
                roles_data=roles,
                enable_permission=self.enable_permission,
            )
            roles_data = fetched_documents["data"]
            self.queue.append_to_queue(roles_data)
            roles_document_list.extend(roles_data)
        return roles_document_list

    def fetch_groups_and_append_to_queue(self, groups_object):
        """This method fetches the groups from Zoom server and
        appends them to the shared queue
        :param groups_object: ZoomGroups Object.
        :returns: list of groups documents.
        """
        groups_schema = self.get_schema_fields(GROUPS)
        groups_object.set_groups_list()
        fetched_documents = []
        fetched_documents = groups_object.get_groups_details_documents(
            groups_schema=groups_schema,
            groups_data=groups_object.groups_list,
            enable_permission=self.enable_permission,
        )
        groups_data = fetched_documents["data"]
        self.queue.append_to_queue(groups_data)
        return groups_data

    def get_recordings(self, partitioned_users_list):
        """This method fetches the recordings from Zoom server.
        :param partitioned_users_list: list of users for which recordings will be fetched.
        :returns: list of recordings documents.
        """
        fetched_documents = []
        recordings_schema = self.get_schema_fields(RECORDINGS)
        recordings_object = ZoomRecordings(
            self.config,
            self.logger,
            self.zoom_client,
            self.zoom_enterprise_search_mappings,
        )
        fetched_documents = recordings_object.get_recordings_details_documents(
            users_data=partitioned_users_list,
            recordings_schema=recordings_schema,
            start_time=self.objects_time_range[RECORDINGS][0],
            end_time=self.objects_time_range[RECORDINGS][1],
            enable_permission=self.enable_permission,
        )
        recording_data = fetched_documents["data"]
        return recording_data

    def get_channels(self, partitioned_users_list):
        """This method fetches the channels from Zoom server.
        :param partitioned_users_list: list of users for which channels will be fetched.
        :returns: list of channels documents.
        """
        fetched_documents = []
        channel_schema = self.get_schema_fields(CHANNELS)
        channels_object = ZoomChannels(
            self.config,
            self.logger,
            self.zoom_client,
            self.zoom_enterprise_search_mappings,
        )
        fetched_documents = channels_object.get_channels_details_documents(
            users_data=partitioned_users_list,
            channel_schema=channel_schema,
            enable_permission=self.enable_permission,
        )
        channels_data = fetched_documents["data"]
        return channels_data

    def perform_sync(self, parent_object, partitioned_users_list):
        """This method fetches all the objects from Zoom server and appends them to the
        shared queue and it returns list of locally stored details of documents fetched.
        :param parent_object: Parent object name.(ex.: ROLES or USERS(for indexing) and ROLES_FOR_DELETION or
            MULTITHREADED_OBJECTS_FOR_DELETION(for deletion))
        :param partitioned_users_list: list of dictionaries where each dictionary contains details fetched for
        a user from Zoom
        :returns: list of dictionary containing the properties (id, type, parent_id, created_at) of
            all the documents generated for the zoom objects (users, chats, meetings, roles,
            past-meetings, groups, files, channels and recordings).
        """
        if not partitioned_users_list or self.configuration_objects is None:
            return []
        try:
            documents_to_index = []
            ids_storage = []
            if parent_object == ROLES or parent_object == ROLES_FOR_DELETION:
                roles_object = ZoomRoles(
                    self.config,
                    self.logger,
                    self.zoom_client,
                    self.zoom_enterprise_search_mappings,
                )
<<<<<<< HEAD
                self.all_chat_access = roles_object.collect_chats_enabled_users_list()
                if ROLES in self.configuration_objects and parent_object != ROLES_FOR_DELETION:
=======
                self.all_chat_access = roles_object.fetch_user_ids_with_chat_access()
                if ROLES in self.configuration_objects:
>>>>>>> ce0fd577
                    self.logger.info(
                        f"Thread: [{threading.get_ident()}] fetching {ROLES}."
                    )
                    documents_to_index.extend(
                        self.fetch_roles_and_append_to_queue(roles_object)
                    )
                if GROUPS in self.configuration_objects and parent_object != ROLES_FOR_DELETION:
                    self.logger.info(
                        f"Thread: [{threading.get_ident()}] fetching {GROUPS}."
                    )
                    groups_object = ZoomGroups(
                        self.config,
                        self.logger,
                        self.zoom_client,
                    )
                    documents_to_index.extend(
                        self.fetch_groups_and_append_to_queue(groups_object)
                    )

            elif parent_object == USERS or parent_object == MULTITHREADED_OBJECTS_FOR_DELETION:
                if USERS in self.configuration_objects and parent_object != MULTITHREADED_OBJECTS_FOR_DELETION:
                    self.logger.info(
                        f"Thread: [{threading.get_ident()}] fetching {USERS}."
                    )
                    documents_to_index.extend(
                        self.fetch_users_and_append_to_queue(partitioned_users_list)
                    )
                if (
                    parent_object != MULTITHREADED_OBJECTS_FOR_DELETION and (
                        MEETINGS in self.configuration_objects or PAST_MEETINGS in self.configuration_objects
                    )
                ):
                    is_meetings_in_objects = False
                    if MEETINGS in self.configuration_objects:
                        is_meetings_in_objects = True
                        self.logger.info(
                            f"Thread: [{threading.get_ident()}] fetching {MEETINGS}."
                        )
                    meetings_object = ZoomMeetings(
                        self.config,
                        self.logger,
                        self.zoom_client,
                        self.zoom_enterprise_search_mappings,
                    )
                    meetings_documents = self.get_meetings(
                        partitioned_users_list,
                        meetings_object,
                        is_meetings_in_objects,
                    )
                    documents_to_index.extend(meetings_documents)
                    self.queue.append_to_queue(meetings_documents)
                if PAST_MEETINGS in self.configuration_objects and parent_object != MULTITHREADED_OBJECTS_FOR_DELETION:
                    self.logger.info(
                        f"Thread: [{threading.get_ident()}] fetching {PAST_MEETINGS}."
                    )
                    past_meetings_documents = self.get_past_meetings(meetings_object)
                    documents_to_index.extend(past_meetings_documents)
                    self.queue.append_to_queue(past_meetings_documents)
                if RECORDINGS in self.configuration_objects:
                    recordings_documents = self.get_recordings(
                        partitioned_users_list,
                    )
                    documents_to_index.extend(recordings_documents)
                    if parent_object != MULTITHREADED_OBJECTS_FOR_DELETION:
                        self.queue.append_to_queue(recordings_documents)
                if CHANNELS in self.configuration_objects:
                    channels_documents = self.get_channels(
                        partitioned_users_list,
                    )
                    documents_to_index.extend(channels_documents)
                    if parent_object != MULTITHREADED_OBJECTS_FOR_DELETION:
                        self.queue.append_to_queue(channels_documents)

                if CHATS in self.configuration_objects or FILES in self.configuration_objects:
                    user_ids_list = []
                    for user in partitioned_users_list:
                        user_ids_list.append(user["id"])
                    chat_access_enabled_users = [
                        user_id
                        for user_id in self.all_chat_access
                        if user_id in user_ids_list
                    ]
                    chats_files_object = ZoomChatMessages(
                        self.config,
                        self.logger,
                        self.zoom_client,
                        self.zoom_enterprise_search_mappings,
                    )
                    if CHATS in self.configuration_objects:
                        fetched_documents = []
                        chats_schema = self.get_schema_fields(CHATS)
                        fetched_documents = chats_files_object.get_chat_messages(
                            users_data=chat_access_enabled_users,
                            chats_schema=chats_schema,
                            start_time=self.objects_time_range[CHATS][0],
                            end_time=self.objects_time_range[CHATS][1],
                            enable_permission=self.enable_permission,
                        )
                        chats_documents = fetched_documents["data"]
                        documents_to_index.extend(chats_documents)
                        if parent_object != MULTITHREADED_OBJECTS_FOR_DELETION:
                            self.queue.append_to_queue(chats_documents)
                    if FILES in self.configuration_objects:
                        fetched_documents = []
                        files_schema = self.get_schema_fields(FILES)
                        fetched_documents = chats_files_object.get_files_details_documents(
                            users=chat_access_enabled_users,
                            files_schema=files_schema,
                            start_time=self.objects_time_range[FILES][0],
                            end_time=self.objects_time_range[FILES][1],
                            enable_permission=self.enable_permission,
                        )
                        files_documents = fetched_documents["data"]
                        documents_to_index.extend(files_documents)
                        if parent_object != MULTITHREADED_OBJECTS_FOR_DELETION:
                            self.queue.append_to_queue(files_documents)
        except Exception as exception:
            self.logger.error(
                f"{[threading.get_ident()]} Error while fetching objects. Error: {exception}"
            )
        for document in documents_to_index:
            ids_storage.append(
                {
                    "id": str(document["id"]),
                    "type": document["type"],
                    "parent_id": document.get("parent_id", ""),
                    "created_at": document.get("created_at", ""),
                }
            )
        return ids_storage<|MERGE_RESOLUTION|>--- conflicted
+++ resolved
@@ -273,13 +273,8 @@
                     self.zoom_client,
                     self.zoom_enterprise_search_mappings,
                 )
-<<<<<<< HEAD
-                self.all_chat_access = roles_object.collect_chats_enabled_users_list()
+                self.all_chat_access = roles_object.fetch_user_ids_with_chat_access()
                 if ROLES in self.configuration_objects and parent_object != ROLES_FOR_DELETION:
-=======
-                self.all_chat_access = roles_object.fetch_user_ids_with_chat_access()
-                if ROLES in self.configuration_objects:
->>>>>>> ce0fd577
                     self.logger.info(
                         f"Thread: [{threading.get_ident()}] fetching {ROLES}."
                     )
