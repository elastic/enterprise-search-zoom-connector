#
# Copyright Elasticsearch B.V. and/or licensed to Elasticsearch B.V. under one
# or more contributor license agreements. Licensed under the Elastic License 2.0;
# you may not use this file except in compliance with the Elastic License 2.0.
#
"""sync_zoom module allows to sync data to Elastic Enterprise Search.
It's possible to run full syncs and incremental syncs with this module."""
import threading

from .adapter import DEFAULT_SCHEMA
from .constant import (CHANNELS, CHATS, GROUPS, MEETINGS, PAST_MEETINGS,
                       RECORDINGS, ROLES, USERS)
from .utils import split_list_into_buckets
from .zoom_channels import ZoomChannels
from .zoom_groups import ZoomGroups
from .zoom_chat_messages import ZoomChatMessages
from .zoom_meetings import ZoomMeetings
from .zoom_past_meetings import ZoomPastMeetings
from .zoom_recordings import ZoomRecordings
from .zoom_roles import ZoomRoles
from .zoom_users import ZoomUsers

MULTITHREADED_OBJECTS_FOR_DELETION = "multithreaded_objects_for_deletion"


class SyncZoom:
    """This class allows ingesting data from Zoom to Elastic Enterprise Search."""

    def __init__(
        self,
        config,
        logger,
        workplace_search_client,
        zoom_client,
        objects_time_range,
        queue,
        zoom_enterprise_search_mappings,
    ):
        self.config = config
        self.logger = logger
        self.workplace_search_client = workplace_search_client
        self.zoom_client = zoom_client
        self.objects_time_range = objects_time_range
        self.queue = queue
        self.zoom_enterprise_search_mappings = zoom_enterprise_search_mappings
        self.configuration_objects = config.get_value("objects")
        self.enable_permission = config.get_value("enable_document_permission")
        self.zoom_sync_thread_count = config.get_value("zoom_sync_thread_count")

    def get_schema_fields(self, document_name):
        """Returns the schema of all the include fields or exclude fields specified in the configuration file.
        :param document_name: Document name from users.
        Returns:
            schema: Included and excluded fields schema
        """
        fields = self.configuration_objects.get(document_name)
        adapter_schema = DEFAULT_SCHEMA[document_name]
        field_id = adapter_schema["id"]
        if fields:
            include_fields = fields.get("include_fields")
            exclude_fields = fields.get("exclude_fields")
            if include_fields:
                adapter_schema = {
                    key: val
                    for key, val in adapter_schema.items()
                    if val in include_fields
                }
            elif exclude_fields:
                adapter_schema = {
                    key: val
                    for key, val in adapter_schema.items()
                    if val not in exclude_fields
                }
            adapter_schema["id"] = field_id
        return adapter_schema

    def get_all_users_from_zoom(self):
        """Connects to the Zoom and returns the list of all the users from Zoom after
        partitioning them into equal buckets."""
        users_object = ZoomUsers(
            self.config,
            self.logger,
            self.zoom_client,
            self.zoom_enterprise_search_mappings,
        )
        partitioned_users_lists = split_list_into_buckets(
            documents=users_object.get_users_list(),
            total_buckets=self.zoom_sync_thread_count,
        )
        return partitioned_users_lists

    def fetch_users_and_append_to_queue(self, partitioned_users_list):
        """This method fetches the users from Zoom server and
        appends them to the shared queue
        :param partitioned_users_list: list of dictionaries where each dictionary contains details fetched for
        a user from Zoom
        :returns: list of users documents.
        """
        users_object = ZoomUsers(
            self.config,
            self.logger,
            self.zoom_client,
            self.zoom_enterprise_search_mappings,
        )
        users_schema = self.get_schema_fields(USERS)
        fetched_documents = users_object.get_users_details_documents(
            users_schema=users_schema,
            users_data=partitioned_users_list,
            start_time=self.objects_time_range[USERS][0],
            end_time=self.objects_time_range[USERS][1],
            enable_permission=self.enable_permission,
        )
        users_data = fetched_documents["data"]
        self.queue.append_to_queue(users_data)
        return users_data

    def get_meetings(
        self, partitioned_users_list, meetings_object, is_meetings_in_objects
    ):
        """This method fetches the meetings from Zoom server.
        :param partitioned_users_list: list of dictionaries where each dictionary contains details fetched for
        a user from Zoom
        :param meetings_object: ZoomMeetings Object.
        :param is_meetings_in_objects: boolean whether meetings object is in objects list.
        :returns: list of meetings documents.
        """
        if is_meetings_in_objects:
            checkpoint_object = MEETINGS
            meetings_schema = self.get_schema_fields(MEETINGS)
        else:
            checkpoint_object = PAST_MEETINGS
            meetings_schema = {}
        fetched_documents = meetings_object.get_meetings_details_documents(
            users_data=partitioned_users_list,
            meetings_schema=meetings_schema,
            start_time=self.objects_time_range[checkpoint_object][0],
            end_time=self.objects_time_range[checkpoint_object][1],
            is_meetings_in_objects=is_meetings_in_objects,
            enable_permission=self.enable_permission,
        )
        meetings_data = fetched_documents["data"]
        return meetings_data

    def get_past_meetings(self, meetings_object):
        """This method fetches the past-meetings from Zoom server.
        :param meetings_object: ZoomMeetings Object.
        :returns: list of past-meetings documents.
        """
        past_meetings_object = ZoomPastMeetings(
            self.config,
            self.logger,
            self.zoom_client,
            self.zoom_enterprise_search_mappings,
        )
        past_meetings_schema = self.get_schema_fields(PAST_MEETINGS)
        fetched_documents = []
        fetched_documents = past_meetings_object.get_past_meetings_details_documents(
            meetings_data=meetings_object.meetings_past_meetings_list,
            past_meetings_schema=past_meetings_schema,
            start_time=self.objects_time_range[PAST_MEETINGS][0],
            end_time=self.objects_time_range[PAST_MEETINGS][1],
            enable_permission=self.enable_permission,
        )
        past_meetings_data = fetched_documents["data"]
        return past_meetings_data

    def fetch_roles_and_append_to_queue(self, roles_object):
        """This method fetches the roles from Zoom server and
        appends them to the shared queue
        :param roles_object: ZoomRoles Object.
        :returns: list of roles documents.
        """
        roles_document_list = []
        roles_schema = self.get_schema_fields(ROLES)
        roles_object.set_list_of_roles_from_zoom()
        roles_list = split_list_into_buckets(
            roles_object.roles_list, self.zoom_sync_thread_count
        )
        for roles in roles_list:
            fetched_documents = roles_object.get_roles_details_documents(
                roles_schema=roles_schema,
                roles_data=roles,
                enable_permission=self.enable_permission,
            )
            roles_data = fetched_documents["data"]
            self.queue.append_to_queue(roles_data)
            roles_document_list.extend(roles_data)
        return roles_document_list

    def fetch_groups_and_append_to_queue(self, groups_object):
        """This method fetches the groups from Zoom server and
        appends them to the shared queue
        :param groups_object: ZoomGroups Object.
        :returns: list of groups documents.
        """
        groups_schema = self.get_schema_fields(GROUPS)
        groups_object.set_groups_list()
        fetched_documents = []
        fetched_documents = groups_object.get_groups_details_documents(
            groups_schema=groups_schema,
            groups_data=groups_object.groups_list,
            enable_permission=self.enable_permission,
        )
        groups_data = fetched_documents["data"]
        self.queue.append_to_queue(groups_data)
        return groups_data

    def get_recordings(self, partitioned_users_list):
        """This method fetches the recordings from Zoom server.
        :param partitioned_users_list: list of users for which recordings will be fetched.
        :returns: list of recordings documents.
        """
        fetched_documents = []
        recordings_schema = self.get_schema_fields(RECORDINGS)
        recordings_object = ZoomRecordings(
            self.config,
            self.logger,
            self.zoom_client,
            self.zoom_enterprise_search_mappings,
        )
        fetched_documents = recordings_object.get_recordings_details_documents(
            users_data=partitioned_users_list,
            recordings_schema=recordings_schema,
            start_time=self.objects_time_range[RECORDINGS][0],
            end_time=self.objects_time_range[RECORDINGS][1],
            enable_permission=self.enable_permission,
        )
        recording_data = fetched_documents["data"]
        return recording_data

    def get_channels(self, partitioned_users_list):
        """This method fetches the channels from Zoom server.
        :param partitioned_users_list: list of users for which channels will be fetched.
        :returns: list of channels documents.
        """
        fetched_documents = []
        channel_schema = self.get_schema_fields(CHANNELS)
        channels_object = ZoomChannels(
            self.config,
            self.logger,
            self.zoom_client,
            self.zoom_enterprise_search_mappings,
        )
        fetched_documents = channels_object.get_channels_details_documents(
            users_data=partitioned_users_list,
            channel_schema=channel_schema,
            enable_permission=self.enable_permission,
        )
        channels_data = fetched_documents["data"]
        return channels_data

    def get_chats(self, chat_access_enabled_users, chats_files_object):
        """This method fetches the chats from Zoom server.
        :param chat_access_enabled_users: list of user-ids which have chats-file:write permission.
        :param chats_files_object: ZoomChatMessages Object
        :returns: list of chats documents.
        """
        fetched_documents = []
        chats_schema = self.get_schema_fields(CHATS)
        fetched_documents = chats_files_object.get_chat_messages(
            users_data=chat_access_enabled_users,
            chats_schema=chats_schema,
            start_time=self.objects_time_range[CHATS][0],
            end_time=self.objects_time_range[CHATS][1],
            enable_permission=self.enable_permission,
        )
        chats_data = fetched_documents["data"]
        return chats_data

    def perform_sync(self, parent_object, partitioned_users_list):
        """This method fetches all the objects from Zoom server and appends them to the
        shared queue and it returns list of locally stored details of documents fetched.
        :param parent_object: Parent object name.(ex.: ROLES or USERS(for indexing) and ROLES_FOR_DELETION or
            MULTITHREADED_OBJECTS_FOR_DELETION(for deletion))
        :param partitioned_users_list: list of dictionaries where each dictionary contains details fetched for
        a user from Zoom
        :returns: list of dictionary containing the properties (id, type, parent_id, created_at) of
            all the documents generated for the zoom objects (users, chats, meetings, roles,
            past-meetings, groups, files, channels and recordings).
        """
        if not partitioned_users_list or self.configuration_objects is None:
            return []
        try:
            documents_to_index = []
            ids_storage = []
            if parent_object == ROLES:
                roles_object = ZoomRoles(
                    self.config,
                    self.logger,
                    self.zoom_client,
                    self.zoom_enterprise_search_mappings,
                )
                self.all_chat_access = roles_object.collect_chats_enabled_users_list()
                if ROLES in self.configuration_objects:
                    self.logger.info(
                        f"Thread: [{threading.get_ident()}] fetching {ROLES}."
                    )
                    documents_to_index.extend(
                        self.fetch_roles_and_append_to_queue(roles_object)
                    )
                if GROUPS in self.configuration_objects:
                    self.logger.info(
                        f"Thread: [{threading.get_ident()}] fetching {GROUPS}."
                    )
                    groups_object = ZoomGroups(
                        self.config,
                        self.logger,
                        self.zoom_client,
                    )
                    documents_to_index.extend(
                        self.fetch_groups_and_append_to_queue(groups_object)
                    )

            elif parent_object == USERS or parent_object == MULTITHREADED_OBJECTS_FOR_DELETION:
                if USERS in self.configuration_objects and parent_object != MULTITHREADED_OBJECTS_FOR_DELETION:
                    self.logger.info(
                        f"Thread: [{threading.get_ident()}] fetching {USERS}."
                    )
                    documents_to_index.extend(
                        self.fetch_users_and_append_to_queue(partitioned_users_list)
                    )
                if (
                    parent_object != MULTITHREADED_OBJECTS_FOR_DELETION and (
                        MEETINGS in self.configuration_objects or PAST_MEETINGS in self.configuration_objects
                    )
                ):
                    is_meetings_in_objects = False
                    if MEETINGS in self.configuration_objects:
                        is_meetings_in_objects = True
                        self.logger.info(
                            f"Thread: [{threading.get_ident()}] fetching {MEETINGS}."
                        )
                    meetings_object = ZoomMeetings(
                        self.config,
                        self.logger,
                        self.zoom_client,
                        self.zoom_enterprise_search_mappings,
                    )
                    meetings_documents = self.get_meetings(
                        partitioned_users_list,
                        meetings_object,
                        is_meetings_in_objects,
                    )
                    documents_to_index.extend(meetings_documents)
                    self.queue.append_to_queue(meetings_documents)
                if PAST_MEETINGS in self.configuration_objects and parent_object != MULTITHREADED_OBJECTS_FOR_DELETION:
                    self.logger.info(
                        f"Thread: [{threading.get_ident()}] fetching {PAST_MEETINGS}."
                    )
                    past_meetings_documents = self.get_past_meetings(meetings_object)
                    documents_to_index.extend(past_meetings_documents)
                    self.queue.append_to_queue(past_meetings_documents)
                if RECORDINGS in self.configuration_objects:
                    recordings_documents = self.get_recordings(
                        partitioned_users_list,
                    )
                    documents_to_index.extend(recordings_documents)
                    if parent_object != MULTITHREADED_OBJECTS_FOR_DELETION:
                        self.queue.append_to_queue(recordings_documents)
                if CHANNELS in self.configuration_objects:
                    channels_documents = self.get_channels(
                        partitioned_users_list,
                    )
<<<<<<< HEAD
                if CHATS in self.configuration_objects:
                    user_ids_list = []
                    for user in partitioned_users_list:
                        user_ids_list.append(user["id"])
                    chat_access_enabled_users = [
                        user_id
                        for user_id in self.all_chat_access
                        if user_id in user_ids_list
                    ]
                    chats_files_object = ZoomChatMessages(
                        self.config,
                        self.logger,
                        self.zoom_client,
                        self.zoom_enterprise_search_mappings,
                    )
                    chats_documents = self.get_chats(
                        chat_access_enabled_users,
                        chats_files_object,
                    )
                    documents_to_index.extend(chats_documents)
                    self.queue.append_to_queue(chats_documents)
=======
                    documents_to_index.extend(channels_documents)
                    if parent_object != MULTITHREADED_OBJECTS_FOR_DELETION:
                        self.queue.append_to_queue(channels_documents)
>>>>>>> eaf3f2f5
        except Exception as exception:
            self.logger.error(
                f"{[threading.get_ident()]} Error while fetching objects. Error: {exception}"
            )
        for document in documents_to_index:
            ids_storage.append(
                {
                    "id": str(document["id"]),
                    "type": document["type"],
                    "parent_id": document.get("parent_id", ""),
                    "created_at": document.get("created_at", ""),
                }
            )
        return ids_storage<|MERGE_RESOLUTION|>--- conflicted
+++ resolved
@@ -361,7 +361,10 @@
                     channels_documents = self.get_channels(
                         partitioned_users_list,
                     )
-<<<<<<< HEAD
+                    documents_to_index.extend(channels_documents)
+                    if parent_object != MULTITHREADED_OBJECTS_FOR_DELETION:
+                        self.queue.append_to_queue(channels_documents)
+
                 if CHATS in self.configuration_objects:
                     user_ids_list = []
                     for user in partitioned_users_list:
@@ -382,12 +385,8 @@
                         chats_files_object,
                     )
                     documents_to_index.extend(chats_documents)
-                    self.queue.append_to_queue(chats_documents)
-=======
-                    documents_to_index.extend(channels_documents)
                     if parent_object != MULTITHREADED_OBJECTS_FOR_DELETION:
-                        self.queue.append_to_queue(channels_documents)
->>>>>>> eaf3f2f5
+                        self.queue.append_to_queue(chats_documents)
         except Exception as exception:
             self.logger.error(
                 f"{[threading.get_ident()]} Error while fetching objects. Error: {exception}"
