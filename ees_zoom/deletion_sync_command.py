#
# Copyright Elasticsearch B.V. and/or licensed to Elasticsearch B.V. under one
# or more contributor license agreements. Licensed under the Elastic License 2.0;
# you may not use this file except in compliance with the Elastic License 2.0.
#
""" This module allows to remove recently deleted documents from Elastic Enterprise Search.
    Documents that were deleted in Zoom will still be available in Elastic Enterprise Search
    until this module is used.
"""
from datetime import datetime

from datetime import datetime

import requests
from dateutil.relativedelta import relativedelta
from iteration_utilities import unique_everseen

from .base_command import BaseCommand
<<<<<<< HEAD
from .constant import (BATCH_SIZE, CHANNELS, CHATS, FILES, GROUPS, MEETINGS,
                       PAST_MEETINGS, RECORDINGS, RFC_3339_DATETIME_FORMAT,
                       ROLES, USERS)
from .sync_zoom import SyncZoom
from .utils import (get_current_time, is_within_time_range,
                    split_documents_into_equal_chunks)

MULTITHREADED_OBJECTS_FOR_DELETION = "multithreaded_objects_for_deletion"
ROLES_FOR_DELETION = "roles_for_deletion"
# few zoom objects have a time limitation on their APIs. (For example meetings older than 1 month can't be fetched from the Zoom APIs)
TIME_RANGE_LIMIT_OBJECTS = [MEETINGS, PAST_MEETINGS, CHATS, FILES, RECORDINGS]
=======
from .constant import (BATCH_SIZE, CHANNELS, GROUPS, MEETINGS,
                       PAST_MEETINGS, RECORDINGS, RFC_3339_DATETIME_FORMAT,
                       ROLES, USERS)
from .sync_zoom import SyncZoom
from .utils import (get_current_time,
                    split_documents_into_equal_chunks)

MULTITHREADED_OBJECTS_FOR_DELETION = "multithreaded_objects_for_deletion"
# few zoom objects have a time limitation on their APIs. (For example meetings older than 1 month can't be fetched from the Zoom APIs)
TIME_RANGE_LIMIT_OBJECTS = [MEETINGS, PAST_MEETINGS, RECORDINGS]
>>>>>>> eaf3f2f5


class DeletionSyncCommand(BaseCommand):
    """DeletionSyncCommand class allows to remove instances of specific objects.
    It provides a way to remove those objects from Elastic Enterprise Search
    that were deleted in source Server instance."""

    def __init__(self, args):
        super().__init__(args)
        self.logger.debug("Initializing the deletion sync")
        config = self.config
        self.zoom_sync_thread_count = config.get_value("zoom_sync_thread_count")
        self.retry_count = config.get_value("retry_count")
        self.start_time = config.get_value("start_time")
        self.configuration_objects = config.get_value("objects")
        self.end_time = get_current_time()
        self.global_deletion_ids = []

    def delete_documents(self, ids_list, storage_with_collection):
        """Deletes the documents of specified ids from Workplace Search
        :param ids_list: list of ids to delete the documents from Workplace Search
        :param storage_with_collection: structure containing document dictionary of all objects.
        Returns:
            ids: updated structure containing document dictionary of all objects after performing deletion.
        """
        if ids_list:
            for chunk in split_documents_into_equal_chunks(ids_list, BATCH_SIZE):
                self.workplace_search_client.delete_documents(
                    document_ids=chunk,
                )
            document_id_index = 0
            size_of_collection = len(storage_with_collection["global_keys"])
            while document_id_index < size_of_collection:
                if storage_with_collection["global_keys"][document_id_index]["id"] in ids_list:
                    storage_with_collection["global_keys"].pop(document_id_index)
                    size_of_collection -= 1
                    continue
                document_id_index += 1
        return storage_with_collection

    def collect_deleted_ids(self, object_ids_list, object_type):
        """This function is used to collect document ids to be deleted from
        enterprise-search for users, meetings, and groups object.
        :param object_ids_list: object_ids list currently present in enterprise-search.
        :param object_type: different object type like users, meetings and groups object.
        """
        self.logger.info(
            f"Started collecting object_ids to be deleted from enterprise search for: {object_type}"
        )
        for object_id in object_ids_list:
            try:
                _ = self.zoom_client.get(
                    end_point=f"{object_type}/{object_id}", key=object_type
                )
            except requests.exceptions.HTTPError as HTTPException:
                if HTTPException.__dict__["response"].status_code in [
                    404,
                    400,
                ]:
                    # Append the deleted documents to the global_deletion_ids list which will be iterated to ensure those documents are deleted from the Enterprise Search as well
                    self.global_deletion_ids.append(object_id)
                else:
                    raise
            except Exception as exception:
                self.logger.exception(
                    f"Unknown error occurred while performing deletion sync for"
                    f"{object_type} from zoom. Error: {exception}"
                )
                raise exception

    def collect_deleted_roles_ids(self, roles_ids_list):
        """This function is used to collect document ids to be deleted from
        enterprise-search for roles object.
         :param roles_ids_list: list of documents ids for roles object which are present in enterprise-search.
        """
        self.logger.info(
            f"Started collecting object_ids to be deleted from enterprise search for: {ROLES}"
        )
        for role_id in roles_ids_list:
            try:
                _ = self.zoom_client.get(end_point=f"roles/{role_id}", key="privileges")
            except requests.exceptions.HTTPError as HTTPException:
                # Getting error code 400 but the zoom api documentation is suggesting error code 300
                if HTTPException.__dict__["response"].status_code in [300, 400]:
                    # Append the deleted documents to the global_deletion_ids list which will be iterated to ensure those documents are deleted from the Enterprise Search as well
                    self.global_deletion_ids.append(role_id)
                else:
                    raise
            except Exception as exception:
                self.logger.exception(
                    f"Unknown error occurred while performing deletion sync for {ROLES} from zoom. Error: {exception}"
                )
                raise exception

    def collect_past_deleted_meetings(self, past_meetings_ids_list, delete_keys_list):
        """This function is used to collect document ids to be deleted from
        enterprise-search for past_meetings object.
        :param past_meetings_ids_list: list of documents ids for past_meetings object
                                       which are present in enterprise-search.
        :param delete_keys_list: list of dictionary for delete_keys in local storage.
        """
        self.logger.info(
            f"Started collecting object_ids to be deleted from enterprise search for: {PAST_MEETINGS}"
        )
        past_meetings_deletion_ids_list = []
        for past_meeting_id in past_meetings_ids_list:
            try:
                _ = self.zoom_client.get(end_point=f"past_meetings/{past_meeting_id}", key=PAST_MEETINGS)
            except requests.exceptions.HTTPError as HTTPException:
                if HTTPException.__dict__[
                    "response"
                ].status_code in [
                    404,
                    400,
                ]:
                    # Append the deleted documents to the global_deletion_ids list which will be iterated to ensure those documents are deleted from the Enterprise Search as well
                    past_meetings_deletion_ids_list.append(past_meeting_id)
                else:
                    raise HTTPException
            except Exception as exception:
                self.logger.exception(
                    f"Unknown error occurred while performing deletion sync for"
                    f"{PAST_MEETINGS} from zoom. Error: {exception}"
                )
                raise exception

        for document in delete_keys_list:
            if document["type"] == PAST_MEETINGS and document["parent_id"] in past_meetings_deletion_ids_list:
                self.global_deletion_ids.append(str(document["id"]))

<<<<<<< HEAD
    def collect_multithreaded_objects_ids(
        self,
        multithreaded_objects_ids,
    ):
        """This function is used to collect document ids to be deleted from
        enterprise-search for channels, recordings, chats and files object.
        :param multithreaded_objects_ids: list of channels, recording, chat
        and file documents ids.
        which are present in enterprise-search.
        """
        self.logger.info(
            "Started collecting object_ids to be deleted from enterprise search for:"
            f" {CHANNELS}, {RECORDINGS}, {CHATS} and {FILES}"
        )
        try:
            objects_time_range = {}
            for time_dependent_object in self.config.get_value("objects"):
                if time_dependent_object in [RECORDINGS, CHATS, FILES]:
                    objects_time_range[time_dependent_object] = [
                        (
                            datetime.strptime(
                                self.start_time,
                                RFC_3339_DATETIME_FORMAT,
                            )
                        ),
                        (
                            datetime.strptime(
                                self.end_time,
                                RFC_3339_DATETIME_FORMAT,
                            )
                        ),
                    ]
=======
    def collect_channels_and_recordings_ids(
        self,
        channels_and_recordings_ids,
    ):
        """This function is used to collect document ids to be deleted from
        enterprise-search for channels, and recordings object.
        :param channels_and_recordings_ids: list of channels, and recordings ids which are present in enterprise-search.
        """
        self.logger.info(
            "Started collecting object_ids to be deleted from enterprise search for:"
            f" {CHANNELS} and {RECORDINGS}"
        )
        try:
            objects_time_range = {}
            objects_time_range[RECORDINGS] = [
                (
                    datetime.strptime(
                        self.start_time,
                        RFC_3339_DATETIME_FORMAT,
                    )
                ),
                (
                    datetime.strptime(
                        self.end_time,
                        RFC_3339_DATETIME_FORMAT,
                    )
                ),
            ]
>>>>>>> eaf3f2f5

            sync_zoom = SyncZoom(
                self.config,
                self.logger,
                self.workplace_search_client,
                self.zoom_client,
                objects_time_range,
                {},
                {},
            )
            partitioned_users_buckets = sync_zoom.get_all_users_from_zoom()
<<<<<<< HEAD
            _ = sync_zoom.perform_sync(ROLES_FOR_DELETION, [{}])
=======
>>>>>>> eaf3f2f5
            global_keys = self.create_and_execute_jobs(
                self.zoom_sync_thread_count,
                sync_zoom.perform_sync,
                (MULTITHREADED_OBJECTS_FOR_DELETION,),
                partitioned_users_buckets,
            )
        except Exception as exception:
            self.logger.error(
<<<<<<< HEAD
                f"Error while checking objects: {CHANNELS}, {RECORDINGS}, {CHATS} and {FILES} for deletion from zoom."
=======
                f"Error while checking objects: {CHANNELS}, and {RECORDINGS} for deletion from zoom."
>>>>>>> eaf3f2f5
            )
            raise exception

        fetched_objects_ids = [str(document["id"]) for document in global_keys]

<<<<<<< HEAD
        for doc_id in multithreaded_objects_ids:
            if str(doc_id) not in fetched_objects_ids:
                self.global_deletion_ids.append(str(doc_id))

    def omitted_document(
        self, document, deleted_ids_list, chats_and_files_id, time_limit
    ):
        """This method will return object document list if object document is archived by the Zoom APIs.
        :param document: dictionary of object document present in delete_keys of doc_id storage.
        :param deleted_ids_list: list of ids for deleted objects ids.
        :param chats_and_files_id: chats and files documents ids present in delete_keys of doc_id.json file.
        :param time_limit: string of time-limit type.(ex: six_months_time or one_month_time)
        :returns: it will return list of document dictionary if document is archived.
        """
        # This block will detect if the parent user of an object is deleted from Zoom or not.
        if document["parent_id"] not in deleted_ids_list:
            return [document]
        # This block will detect if more than 1 document of SIX_MONTHS limit object exist in storage or not.
        if time_limit == "SIX_MONTHS" and chats_and_files_id.count(document["id"]) > 1:
            return [document]
        return []

    def refresh_storage(self, deleted_ids_list, chats_and_files_id):
        """This method is used to refresh the ids stored in doc_id.json file.
        It will omit the documents from the delete_keys of doc_id.json file
        for the time restricted objects if they can't be fetched from the Zoom API endpoints and
        it will return updated storage collection of of doc_id.json file.
        :param deleted_ids_list: list of ids for deleted objects ids.
        :param chats_and_files_id: list of chats and files documents ids present in delete_keys of doc_id.json file.
        :returns: storage collection of of doc_id.json file.
        """
        storage_with_collection = self.local_storage.load_storage()
        # chats and files objects older than last six months can't be fetched from the Zoom APIs
        six_months_time = datetime.strptime(
            get_current_time(),
            RFC_3339_DATETIME_FORMAT,
        ) + relativedelta(months=-6, days=+4)
        # recordings, meetings and past_meetings objects older than last month can't be fetched from the Zoom API
        one_month_time = datetime.strptime(
            get_current_time(),
            RFC_3339_DATETIME_FORMAT,
        ) + relativedelta(months=-1, days=+2)
        documents_list_to_omit = []
        for document in storage_with_collection["delete_keys"]:
            if document["type"] in [CHATS, FILES] and is_within_time_range(
                document, six_months_time
            ):
                documents_list_to_omit.extend(
                    self.omitted_document(
                        document,
                        deleted_ids_list,
                        chats_and_files_id,
                        "SIX_MONTHS",
                    )
                )
            elif document["type"] in [RECORDINGS, PAST_MEETINGS, MEETINGS] and is_within_time_range(
                document, one_month_time
            ):
                documents_list_to_omit.extend(
                    self.omitted_document(
                        document,
                        deleted_ids_list,
                        [],
                        "ONE_MONTH",
                    )
                )

        for document in documents_list_to_omit:
            storage_with_collection["delete_keys"].remove(document)
            storage_with_collection["global_keys"].remove(document)

        self.local_storage.update_storage(storage_with_collection)

        return storage_with_collection

=======
        for doc_id in channels_and_recordings_ids:
            if str(doc_id) not in fetched_objects_ids:
                self.global_deletion_ids.append(str(doc_id))

>>>>>>> eaf3f2f5
    def execute(self):
        """Runs the deletion sync logic"""
        logger = self.logger
        logger.debug("Starting the execution of deletion sync....")
        ids_collection = self.local_storage.load_storage()
        delete_key_ids = {
            USERS: [],
            MEETINGS: [],
            ROLES: [],
            CHANNELS: [],
            RECORDINGS: [],
            CHATS: [],
            FILES: [],
            PAST_MEETINGS: [],
<<<<<<< HEAD
            GROUPS: [],
        }
        for document in ids_collection["delete_keys"]:
            if document["type"] in [ROLES, GROUPS, USERS, CHANNELS, CHATS, FILES]:
=======
            CHANNELS: [],
            RECORDINGS: [],
        }
        for document in ids_collection["delete_keys"]:
            if document["type"] in [ROLES, GROUPS, USERS, CHANNELS]:
>>>>>>> eaf3f2f5
                delete_key_ids[document["type"]].append(document["id"])
        if ROLES in self.configuration_objects and delete_key_ids[ROLES]:
            self.collect_deleted_roles_ids(delete_key_ids[ROLES])
        for object_type in [GROUPS, USERS]:
            if (
                object_type in self.configuration_objects and delete_key_ids[object_type]
            ):
                self.collect_deleted_ids(delete_key_ids[object_type], object_type)

        chats_and_files_id = delete_key_ids[CHATS] + delete_key_ids[FILES]
        storage_with_collection = self.refresh_storage(
            self.global_deletion_ids, chats_and_files_id
        )

        (
            delete_key_ids[CHATS],
            delete_key_ids[FILES],
        ) = ([], [])

        # collecting the time range limit objects ids after refreshing the local storage.
        for document in storage_with_collection["delete_keys"]:
            if document["type"] in TIME_RANGE_LIMIT_OBJECTS:
                delete_key_ids[document["type"]].append(
                    document["parent_id"]
                    if document["type"] == PAST_MEETINGS
                    else document["id"]
                )

        for object_type in [MEETINGS, PAST_MEETINGS]:
            if object_type in self.configuration_objects and delete_key_ids[object_type]:
                if object_type == MEETINGS:
                    self.collect_deleted_ids(
                        delete_key_ids[MEETINGS], MEETINGS
                    )
                else:
                    self.collect_past_deleted_meetings(
                        delete_key_ids[PAST_MEETINGS],
                        storage_with_collection["delete_keys"],
                    )

<<<<<<< HEAD
        multithreaded_objects_ids = []
        for object_type in [CHANNELS, CHATS, FILES, RECORDINGS]:
            if object_type in self.configuration_objects and delete_key_ids[object_type]:
                multithreaded_objects_ids.extend(delete_key_ids[object_type])

        if multithreaded_objects_ids:
            self.collect_multithreaded_objects_ids(
                multithreaded_objects_ids,
            )
=======
        channels_and_recordings_ids = []
        for object_type in [CHANNELS, RECORDINGS]:
            if object_type in self.configuration_objects and delete_key_ids[object_type]:
                channels_and_recordings_ids.extend(delete_key_ids[object_type])

        if channels_and_recordings_ids:
            self.collect_channels_and_recordings_ids(channels_and_recordings_ids)
>>>>>>> eaf3f2f5

        if self.global_deletion_ids:
            storage_with_collection = self.delete_documents(
                list(unique_everseen(self.global_deletion_ids)),
                storage_with_collection,
            )
            self.logger.info("Completed the deletion of documents.")
        else:
            self.logger.info("No documents are present to be deleted from the enterprise search.")
        storage_with_collection["delete_keys"] = []
        self.logger.info("Updating the local storage")
        self.local_storage.update_storage(storage_with_collection)<|MERGE_RESOLUTION|>--- conflicted
+++ resolved
@@ -9,14 +9,11 @@
 """
 from datetime import datetime
 
-from datetime import datetime
-
 import requests
 from dateutil.relativedelta import relativedelta
 from iteration_utilities import unique_everseen
 
 from .base_command import BaseCommand
-<<<<<<< HEAD
 from .constant import (BATCH_SIZE, CHANNELS, CHATS, FILES, GROUPS, MEETINGS,
                        PAST_MEETINGS, RECORDINGS, RFC_3339_DATETIME_FORMAT,
                        ROLES, USERS)
@@ -28,18 +25,6 @@
 ROLES_FOR_DELETION = "roles_for_deletion"
 # few zoom objects have a time limitation on their APIs. (For example meetings older than 1 month can't be fetched from the Zoom APIs)
 TIME_RANGE_LIMIT_OBJECTS = [MEETINGS, PAST_MEETINGS, CHATS, FILES, RECORDINGS]
-=======
-from .constant import (BATCH_SIZE, CHANNELS, GROUPS, MEETINGS,
-                       PAST_MEETINGS, RECORDINGS, RFC_3339_DATETIME_FORMAT,
-                       ROLES, USERS)
-from .sync_zoom import SyncZoom
-from .utils import (get_current_time,
-                    split_documents_into_equal_chunks)
-
-MULTITHREADED_OBJECTS_FOR_DELETION = "multithreaded_objects_for_deletion"
-# few zoom objects have a time limitation on their APIs. (For example meetings older than 1 month can't be fetched from the Zoom APIs)
-TIME_RANGE_LIMIT_OBJECTS = [MEETINGS, PAST_MEETINGS, RECORDINGS]
->>>>>>> eaf3f2f5
 
 
 class DeletionSyncCommand(BaseCommand):
@@ -167,17 +152,19 @@
                 raise exception
 
         for document in delete_keys_list:
-            if document["type"] == PAST_MEETINGS and document["parent_id"] in past_meetings_deletion_ids_list:
+            if (
+                document["type"] == PAST_MEETINGS
+                and document["parent_id"] in past_meetings_deletion_ids_list
+            ):
                 self.global_deletion_ids.append(str(document["id"]))
 
-<<<<<<< HEAD
-    def collect_multithreaded_objects_ids(
+    def collect_channels_and_recordings_ids(
         self,
-        multithreaded_objects_ids,
+        channels_and_recordings_ids,
     ):
         """This function is used to collect document ids to be deleted from
         enterprise-search for channels, recordings, chats and files object.
-        :param multithreaded_objects_ids: list of channels, recording, chat
+        :param channels_and_recordings_ids: list of channels, recording, chat
         and file documents ids.
         which are present in enterprise-search.
         """
@@ -203,36 +190,6 @@
                             )
                         ),
                     ]
-=======
-    def collect_channels_and_recordings_ids(
-        self,
-        channels_and_recordings_ids,
-    ):
-        """This function is used to collect document ids to be deleted from
-        enterprise-search for channels, and recordings object.
-        :param channels_and_recordings_ids: list of channels, and recordings ids which are present in enterprise-search.
-        """
-        self.logger.info(
-            "Started collecting object_ids to be deleted from enterprise search for:"
-            f" {CHANNELS} and {RECORDINGS}"
-        )
-        try:
-            objects_time_range = {}
-            objects_time_range[RECORDINGS] = [
-                (
-                    datetime.strptime(
-                        self.start_time,
-                        RFC_3339_DATETIME_FORMAT,
-                    )
-                ),
-                (
-                    datetime.strptime(
-                        self.end_time,
-                        RFC_3339_DATETIME_FORMAT,
-                    )
-                ),
-            ]
->>>>>>> eaf3f2f5
 
             sync_zoom = SyncZoom(
                 self.config,
@@ -244,10 +201,7 @@
                 {},
             )
             partitioned_users_buckets = sync_zoom.get_all_users_from_zoom()
-<<<<<<< HEAD
             _ = sync_zoom.perform_sync(ROLES_FOR_DELETION, [{}])
-=======
->>>>>>> eaf3f2f5
             global_keys = self.create_and_execute_jobs(
                 self.zoom_sync_thread_count,
                 sync_zoom.perform_sync,
@@ -256,18 +210,13 @@
             )
         except Exception as exception:
             self.logger.error(
-<<<<<<< HEAD
                 f"Error while checking objects: {CHANNELS}, {RECORDINGS}, {CHATS} and {FILES} for deletion from zoom."
-=======
-                f"Error while checking objects: {CHANNELS}, and {RECORDINGS} for deletion from zoom."
->>>>>>> eaf3f2f5
             )
             raise exception
 
         fetched_objects_ids = [str(document["id"]) for document in global_keys]
 
-<<<<<<< HEAD
-        for doc_id in multithreaded_objects_ids:
+        for doc_id in channels_and_recordings_ids:
             if str(doc_id) not in fetched_objects_ids:
                 self.global_deletion_ids.append(str(doc_id))
 
@@ -278,7 +227,7 @@
         :param document: dictionary of object document present in delete_keys of doc_id storage.
         :param deleted_ids_list: list of ids for deleted objects ids.
         :param chats_and_files_id: chats and files documents ids present in delete_keys of doc_id.json file.
-        :param time_limit: string of time-limit type.(ex: six_months_time or one_month_time)
+        :param time_limit: string of time-limit type.(ex: six_months_ago or one_month_ago)
         :returns: it will return list of document dictionary if document is archived.
         """
         # This block will detect if the parent user of an object is deleted from Zoom or not.
@@ -300,19 +249,19 @@
         """
         storage_with_collection = self.local_storage.load_storage()
         # chats and files objects older than last six months can't be fetched from the Zoom APIs
-        six_months_time = datetime.strptime(
+        six_months_ago = datetime.strptime(
             get_current_time(),
             RFC_3339_DATETIME_FORMAT,
         ) + relativedelta(months=-6, days=+4)
         # recordings, meetings and past_meetings objects older than last month can't be fetched from the Zoom API
-        one_month_time = datetime.strptime(
+        one_month_ago = datetime.strptime(
             get_current_time(),
             RFC_3339_DATETIME_FORMAT,
         ) + relativedelta(months=-1, days=+2)
         documents_list_to_omit = []
         for document in storage_with_collection["delete_keys"]:
             if document["type"] in [CHATS, FILES] and is_within_time_range(
-                document, six_months_time
+                document, six_months_ago
             ):
                 documents_list_to_omit.extend(
                     self.omitted_document(
@@ -323,7 +272,7 @@
                     )
                 )
             elif document["type"] in [RECORDINGS, PAST_MEETINGS, MEETINGS] and is_within_time_range(
-                document, one_month_time
+                document, one_month_ago
             ):
                 documents_list_to_omit.extend(
                     self.omitted_document(
@@ -342,12 +291,6 @@
 
         return storage_with_collection
 
-=======
-        for doc_id in channels_and_recordings_ids:
-            if str(doc_id) not in fetched_objects_ids:
-                self.global_deletion_ids.append(str(doc_id))
-
->>>>>>> eaf3f2f5
     def execute(self):
         """Runs the deletion sync logic"""
         logger = self.logger
@@ -362,18 +305,10 @@
             CHATS: [],
             FILES: [],
             PAST_MEETINGS: [],
-<<<<<<< HEAD
             GROUPS: [],
         }
         for document in ids_collection["delete_keys"]:
             if document["type"] in [ROLES, GROUPS, USERS, CHANNELS, CHATS, FILES]:
-=======
-            CHANNELS: [],
-            RECORDINGS: [],
-        }
-        for document in ids_collection["delete_keys"]:
-            if document["type"] in [ROLES, GROUPS, USERS, CHANNELS]:
->>>>>>> eaf3f2f5
                 delete_key_ids[document["type"]].append(document["id"])
         if ROLES in self.configuration_objects and delete_key_ids[ROLES]:
             self.collect_deleted_roles_ids(delete_key_ids[ROLES])
@@ -403,7 +338,10 @@
                 )
 
         for object_type in [MEETINGS, PAST_MEETINGS]:
-            if object_type in self.configuration_objects and delete_key_ids[object_type]:
+            if (
+                object_type in self.configuration_objects
+                and delete_key_ids[object_type]
+            ):
                 if object_type == MEETINGS:
                     self.collect_deleted_ids(
                         delete_key_ids[MEETINGS], MEETINGS
@@ -414,25 +352,18 @@
                         storage_with_collection["delete_keys"],
                     )
 
-<<<<<<< HEAD
-        multithreaded_objects_ids = []
+        channels_and_recordings_ids = []
         for object_type in [CHANNELS, CHATS, FILES, RECORDINGS]:
-            if object_type in self.configuration_objects and delete_key_ids[object_type]:
-                multithreaded_objects_ids.extend(delete_key_ids[object_type])
-
-        if multithreaded_objects_ids:
-            self.collect_multithreaded_objects_ids(
-                multithreaded_objects_ids,
-            )
-=======
-        channels_and_recordings_ids = []
-        for object_type in [CHANNELS, RECORDINGS]:
-            if object_type in self.configuration_objects and delete_key_ids[object_type]:
+            if (
+                object_type in self.configuration_objects
+                and delete_key_ids[object_type]
+            ):
                 channels_and_recordings_ids.extend(delete_key_ids[object_type])
 
         if channels_and_recordings_ids:
-            self.collect_channels_and_recordings_ids(channels_and_recordings_ids)
->>>>>>> eaf3f2f5
+            self.collect_channels_and_recordings_ids(
+                channels_and_recordings_ids,
+            )
 
         if self.global_deletion_ids:
             storage_with_collection = self.delete_documents(
