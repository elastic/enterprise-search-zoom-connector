--- conflicted
+++ resolved
@@ -16,7 +16,6 @@
 
 class RetryCountExceededException(Exception):
     """Exception raised when retry for api call exceeds.
-
     Attributes:
         message -- explanation of the error
     """
@@ -115,15 +114,6 @@
     return (datetime.utcnow()).strftime(RFC_3339_DATETIME_FORMAT)
 
 
-<<<<<<< HEAD
-def is_within_time_range(document, time_range):
-    """Check if document is created within time range or not.
-    :param document: dictionary of document from doc_id.json delete_keys.
-    :param time_range: datetime object limit for given document type(ex: one_month_time or six_months_time).
-    :returns: boolean to check if document is created within time range or not.
-    """
-    return datetime.strptime(document["created_at"], RFC_3339_DATETIME_FORMAT) < time_range
-=======
 def split_by_max_cumulative_length(documents, allowed_size):
     """This method splits a list or dictionary into list based on allowed size limit.
     :param documents: List or Dictionary to be partitioned into chunks
@@ -149,4 +139,12 @@
             current_size = allowed_size - document_size
     list_of_chunks.append(chunk)
     return list_of_chunks
->>>>>>> c5373416
+
+
+def is_within_time_range(document, time_range):
+    """Check if document is created within time range or not.
+    :param document: dictionary of document from doc_id.json delete_keys.
+    :param time_range: datetime object limit for given document type(ex: one_month_time).
+    :returns: boolean to check if document is created within time range or not.
+    """
+    return datetime.strptime(document["created_at"], RFC_3339_DATETIME_FORMAT) < time_range