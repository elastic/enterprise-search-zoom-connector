#
# Copyright Elasticsearch B.V. and/or licensed to Elasticsearch B.V. under one
# or more contributor license agreements. Licensed under the Elastic License 2.0;
# you may not use this file except in compliance with the Elastic License 2.0.
#
"""This module contains un-categorized utility methods.
"""
import time
import urllib.parse
from datetime import datetime

from tika import parser

from .constant import RFC_3339_DATETIME_FORMAT


class RetryCountExceededException(Exception):
    """Exception raised when retry for api call exceeds.

    Attributes:
        message -- explanation of the error
    """

    def __init__(self, message="Retry Count Exceeded while fetching data from Zoom."):
        super().__init__(message)


def extract(content):
    """Extracts the contents
    :param content: content to be extracted
    Returns:
        parsed_test: parsed text
    """
    parsed = parser.from_buffer(content)
    parsed_text = parsed["content"]
    return parsed_text


def url_encode(object_name):
    """Performs encoding on the name of objects
    containing special characters in their url, and
    replaces single quote with two single quote since quote
    is treated as an escape character in odata
    :param object_name: name that contains special characters
    """
    name = urllib.parse.quote(object_name, safe="'")
    return name.replace("'", "''")


def retry(exception_list):
    """Decorator for retrying in case of server exceptions.
    Retries the wrapped method `times` times if the exceptions listed
    in ``exceptions`` are thrown
    :param exception_list: Lists of exceptions on which the connector should retry
    """

    def decorator(func):
        """This function used as a decorator."""

        def execute(self, *args, **kwargs):
            """This function execute the retry logic."""
            retry = 1
            while retry <= self.retry_count:
                try:
                    return func(self, *args, **kwargs)
                except exception_list as exception:
                    self.logger.exception(
                        f"Error while creating a connection. Retry count: {retry} out of {self.retry_count}. \
                            Error: {exception}"
                    )
                    time.sleep(2**retry)
                    retry += 1
            if retry > self.retry_count:
                raise RetryCountExceededException

        return execute

    return decorator


def split_list_into_buckets(documents, total_buckets):
    """Divide large number of documents amongst the total buckets
    :param documents: list to be partitioned
    :param total_buckets: number of buckets to be formed
    """
    if documents:
        groups = min(total_buckets, len(documents))
        group_list = []
        for i in range(groups):
            group_list.append(documents[i::groups])
        return group_list
    else:
        return []


def split_documents_into_equal_chunks(documents, chunk_size):
    """This method splits a list or dictionary into equal chunks size
    :param documents: List or Dictionary to be partitioned into chunks
    :param chunk_size: Maximum size of a chunk
    Returns:
        list_of_chunks: List containing the chunks
    """
    list_of_chunks = []
    for i in range(0, len(documents), chunk_size):
        if type(documents) is dict:
            partitioned_chunk = list(documents.items())[i:i + chunk_size]
            list_of_chunks.append(dict(partitioned_chunk))
        else:
            list_of_chunks.append(documents[i:i + chunk_size])
    return list_of_chunks


def get_current_time():
    """Returns current time in rfc 3339 format"""
    return (datetime.utcnow()).strftime(RFC_3339_DATETIME_FORMAT)


<<<<<<< HEAD
def is_within_time_range(document, time_range):
    """Check if document is created within time range or not.
    :param document: dictionary of document from doc_id.json delete_keys.
    :param time_range: datetime object limit for given document type(ex: one_month_time or six_months_time).
    :returns: boolean to check if document is created within time range or not.
    """
    return datetime.strptime(document["created_at"], RFC_3339_DATETIME_FORMAT) < time_range
=======
def split_by_max_cumulative_length(documents, allowed_size):
    """This method splits a list or dictionary into list based on allowed size limit.
    :param documents: List or Dictionary to be partitioned into chunks
    :param allowed_size: Maximum size allowed for indexing per request.
    Returns:
        list_of_chunks: List of list of dictionary containing the dictionaries to be indexed.
    """
    list_of_chunks = []
    chunk = []
    current_size = allowed_size
    for document in documents:
        document_size = len(str(document))
        if document_size < current_size:
            chunk.append(document)
            current_size -= document_size
        else:
            if chunk:
                list_of_chunks.append(chunk)
            if document_size > allowed_size:
                document["body"] = None
                document_size = len(str(document))
            chunk = [document]
            current_size = allowed_size - document_size
    list_of_chunks.append(chunk)
    return list_of_chunks
>>>>>>> eaf3f2f5
<|MERGE_RESOLUTION|>--- conflicted
+++ resolved
@@ -9,9 +9,14 @@
 import urllib.parse
 from datetime import datetime
 
+import tika
+from requests.exceptions import ReadTimeout
 from tika import parser
+from urllib3.exceptions import ReadTimeoutError
 
 from .constant import RFC_3339_DATETIME_FORMAT
+
+TIKA_TIMEOUT = 60  # Timeout in seconds
 
 
 class RetryCountExceededException(Exception):
@@ -25,15 +30,28 @@
         super().__init__(message)
 
 
-def extract(content):
+def extract(content, document_name, logger, retry_count):
     """Extracts the contents
     :param content: content to be extracted
     Returns:
         parsed_test: parsed text
     """
-    parsed = parser.from_buffer(content)
-    parsed_text = parsed["content"]
-    return parsed_text
+    while retry_count:
+        try:
+            parsed = parser.from_buffer(
+                content, requestOptions={"timeout": TIKA_TIMEOUT}
+            )
+            return parsed["content"]
+        except (ReadTimeoutError, ReadTimeout):
+            logger.error(
+                f"Tika timeout while parsing the content for {document_name}. Retrying.."
+            )
+        except (ConnectionError, RuntimeError):
+            logger.error("Could not reach Tika server. Retrying...")
+            tika.initVM()
+        finally:
+            retry_count -= 1
+    return ""
 
 
 def url_encode(object_name):
@@ -110,20 +128,6 @@
     return list_of_chunks
 
 
-def get_current_time():
-    """Returns current time in rfc 3339 format"""
-    return (datetime.utcnow()).strftime(RFC_3339_DATETIME_FORMAT)
-
-
-<<<<<<< HEAD
-def is_within_time_range(document, time_range):
-    """Check if document is created within time range or not.
-    :param document: dictionary of document from doc_id.json delete_keys.
-    :param time_range: datetime object limit for given document type(ex: one_month_time or six_months_time).
-    :returns: boolean to check if document is created within time range or not.
-    """
-    return datetime.strptime(document["created_at"], RFC_3339_DATETIME_FORMAT) < time_range
-=======
 def split_by_max_cumulative_length(documents, allowed_size):
     """This method splits a list or dictionary into list based on allowed size limit.
     :param documents: List or Dictionary to be partitioned into chunks
@@ -149,4 +153,46 @@
             current_size = allowed_size - document_size
     list_of_chunks.append(chunk)
     return list_of_chunks
->>>>>>> eaf3f2f5
+
+
+def get_current_time():
+    """Returns current time in rfc 3339 format"""
+    return (datetime.utcnow()).strftime(RFC_3339_DATETIME_FORMAT)
+
+
+def is_within_time_range(document, time_range):
+    """Check if document is created within time range or not.
+    :param document: dictionary of document from doc_id.json delete_keys.
+    :param time_range: datetime object limit for given document type(ex: one_month_ago or six_months_ago).
+    :returns: boolean to check if document is created within time range or not.
+    """
+    return (
+        datetime.strptime(document["created_at"], RFC_3339_DATETIME_FORMAT) < time_range
+    )
+
+
+def constraint_time_range(start_time, end_time, time_constraint, logger):
+    """Constraint the time range(i.e. start time and end time) based on the time_constraint passed.
+    If the start time or end time is before the allowed time constraint, then default the time range
+    according to the allowed time constraint)
+    :param start_time: datetime object for lower limit for data fetching.
+    :param end_time: datetime object for upper limit for data fetching.
+    :param time_constraint: datetime object containing the lower-bound for time-range.
+    :param logger: Logger object.
+    :returns: updated datetime string for start time and end time.
+    """
+    if start_time < time_constraint:
+        logger.warning(
+            f"Start time is lesser than the allowed limit. Expected allowed limit : {time_constraint}"
+            f" and found: {start_time}.\nSetting the start time to : {time_constraint}"
+        )
+        start_time = time_constraint
+    if end_time < time_constraint:
+        logger.warning(
+            f"End time is lesser than the allowed limit. Expected allowed limit : {time_constraint}"
+            f" and found: {end_time}.\nSetting the end time to : {datetime.utcnow()}"
+        )
+        end_time = datetime.utcnow()
+    start_time = start_time.strftime(RFC_3339_DATETIME_FORMAT)
+    end_time = end_time.strftime(RFC_3339_DATETIME_FORMAT)
+    return start_time, end_time