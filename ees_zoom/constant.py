--- conflicted
+++ resolved
@@ -11,10 +11,6 @@
 BATCH_SIZE = 100
 ROLES = "roles"
 GROUPS = "groups"
-<<<<<<< HEAD
-USERS = "users"
-=======
 USERS = "users"
 MEETINGS = "meetings"
-PAST_MEETINGS = "past_meetings"
->>>>>>> e4c8a361
+PAST_MEETINGS = "past_meetings"