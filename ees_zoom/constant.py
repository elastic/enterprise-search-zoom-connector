--- conflicted
+++ resolved
@@ -14,10 +14,5 @@
 USERS = "users"
 MEETINGS = "meetings"
 PAST_MEETINGS = "past_meetings"
-<<<<<<< HEAD
-CHANNELS = "channels"
 RECORDINGS = "recordings"
-=======
-RECORDINGS = "recordings"
-CHANNELS = "channels"
->>>>>>> c5373416
+CHANNELS = "channels"