--- conflicted
+++ resolved
@@ -124,17 +124,9 @@
         )
         return member_ids
 
-<<<<<<< HEAD
-    def collect_chats_enabled_users_list(self):
-        """This method will iterate over list of roles. In each iteration it will fetch privileges
-        assigned to roles and members having that role. it will insert insert member id in the appropriate list
-        according to conditions specified in if block.
-        :returns: lists contains userid(member_id) which have global access to perticular object.
-=======
     def fetch_user_ids_with_chat_access(self):
         """This method will fetch the userID of users having read access for chat messages.
         :returns: list containing userIDs of users having read access for chat messages.
->>>>>>> ce0fd577
         """
         self.set_list_of_roles_from_zoom()
         chat_permission_users_list = []
