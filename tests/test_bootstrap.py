#
# Copyright Elasticsearch B.V. and/or licensed to Elasticsearch B.V. under one
# or more contributor license agreements. Licensed under the Elastic License 2.0;
# you may not use this file except in compliance with the Elastic License 2.0.
#

import argparse
import os
import sys
from unittest.mock import Mock

sys.path.append(os.path.abspath(os.path.join(os.path.dirname(__file__), "..")))
from ees_zoom.bootstrap_command import BootstrapCommand  # noqa

CONFIG_FILE = os.path.join(
    os.path.join(os.path.dirname(__file__), "config"),
    "zoom_connector.yml",
)


def test_execute(caplog):
    """Test execute method in Bootstrap file creates a content source in the Enterprise Search."""
    args = argparse.Namespace()
    args.name = "dummy"
    args.config_file = CONFIG_FILE
    caplog.set_level("INFO")
    mock_response = {"id": "1234"}
    bootstrap_obj = BootstrapCommand(args)
    bootstrap_obj.workplace_search_client.workplace_search_client.create_content_source = Mock(
        return_value=mock_response
    )
    bootstrap_obj.execute()
<<<<<<< HEAD
    body = {
        "name": args.name,
        "schema": {
            "title": "text",
            "body": "text",
            "url": "text",
            "created_at": "date",
            "name": "text",
            "description": "text",
            "type": "text",
            "size": "text",
        },
        "display": {
            "title_field": "title",
            "description_field": "description",
            "url_field": "url",
            "detail_fields": [
                {"field_name": "created_at", "label": "Created At"},
                {"field_name": "type", "label": "Type"},
                {"field_name": "size", "label": "Size (in bytes)"},
                {"field_name": "description", "label": "Description"},
                {"field_name": "body", "label": "Content"},
            ],
            "color": "#000000",
        },
        "is_searchable": True,
    }
    bootstrap_obj.workplace_search_client.create_content_source.assert_called_with(
        body=body
    )
=======
    assert "Created ContentSource with ID 1234." in caplog.text
>>>>>>> e3e47159


def test_execute_with_user_argument(caplog):
    """Test execute method in Bootstrap file creates a content source using user argument in the Enterprise Search."""
    args = argparse.Namespace()
    args.name = "dummy"
    args.user = "user1"
    args.password = "user123"
    args.config_file = CONFIG_FILE
    caplog.set_level("INFO")
    mock_response = {"id": "1234"}
    bootstrap_obj = BootstrapCommand(args)
    bootstrap_obj.workplace_search_client.workplace_search_client.create_content_source = Mock(
        return_value=mock_response
    )
    bootstrap_obj.execute()
    assert "Created ContentSource with ID 1234." in caplog.text<|MERGE_RESOLUTION|>--- conflicted
+++ resolved
@@ -30,40 +30,7 @@
         return_value=mock_response
     )
     bootstrap_obj.execute()
-<<<<<<< HEAD
-    body = {
-        "name": args.name,
-        "schema": {
-            "title": "text",
-            "body": "text",
-            "url": "text",
-            "created_at": "date",
-            "name": "text",
-            "description": "text",
-            "type": "text",
-            "size": "text",
-        },
-        "display": {
-            "title_field": "title",
-            "description_field": "description",
-            "url_field": "url",
-            "detail_fields": [
-                {"field_name": "created_at", "label": "Created At"},
-                {"field_name": "type", "label": "Type"},
-                {"field_name": "size", "label": "Size (in bytes)"},
-                {"field_name": "description", "label": "Description"},
-                {"field_name": "body", "label": "Content"},
-            ],
-            "color": "#000000",
-        },
-        "is_searchable": True,
-    }
-    bootstrap_obj.workplace_search_client.create_content_source.assert_called_with(
-        body=body
-    )
-=======
     assert "Created ContentSource with ID 1234." in caplog.text
->>>>>>> e3e47159
 
 
 def test_execute_with_user_argument(caplog):
