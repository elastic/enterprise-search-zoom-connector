#
# Copyright Elasticsearch B.V. and/or licensed to Elasticsearch B.V. under one
# or more contributor license agreements. Licensed under the Elastic License 2.0;
# you may not use this file except in compliance with the Elastic License 2.0.
#

import argparse
import logging
import os
import sys
from unittest.mock import Mock

sys.path.append(os.path.abspath(os.path.join(os.path.dirname(__file__), "..")))
from ees_zoom.bootstrap_command import BootstrapCommand  # noqa
from ees_zoom.configuration import Configuration  # noqa
from elastic_enterprise_search import WorkplaceSearch  # noqa

CONFIG_FILE = os.path.join(
    os.path.join(os.path.dirname(__file__), "config"),
    "zoom_connector.yml",
)


def settings():
    """This function loads config from the file and returns it."""
    configuration = Configuration(file_name=CONFIG_FILE)

    logger = logging.getLogger("unit_test_bootstrap_command")
    return configuration, logger


def test_execute(caplog):
    """Test execute method in Bootstrap file creates a content source in the Enterprise Search.
    :param caplog: records the attributes from current stage.
    """
    args = argparse.Namespace()
    args.name = "dummy"
    args.config_file = CONFIG_FILE
    caplog.set_level("INFO")
    mock_response = {"id": "1234"}
    bootstrap_object = BootstrapCommand(args)
    bootstrap_object.workplace_search_client.workplace_search_client.create_content_source = Mock(
        return_value=mock_response
    )
<<<<<<< HEAD
    bootstrap_object.execute()
=======
    bootstrap_obj.execute()
    body = {
        "name": args.name,
        "schema": {
            "title": "text",
            "body": "text",
            "url": "text",
            "created_at": "date",
            "name": "text",
            "description": "text",
            "type": "text",
            "size": "text",
        },
        "display": {
           "title_field": "title",
            "description_field": "description",
            "url_field": "url",
            "detail_fields": [
                {"field_name": "created_at", "label": "Created At"},
                {"field_name": "type", "label": "Type"},
                {"field_name": "size", "label": "Size (in bytes)"},
                {"field_name": "description", "label": "Description"},
                {"field_name": "body", "label": "Content"},
            ],
            "color": "#000000",
        },
        "is_searchable": True,
    }
    bootstrap_obj.workplace_search_client.create_content_source.assert_called_with(
        body=body
    )


def test_execute_with_user_argument(caplog):
    """Test execute method in Bootstrap file creates a content source using user argument in the Enterprise Search."""
    args = argparse.Namespace()
    args.name = "dummy"
    args.user = "user1"
    args.password = "user123"
    args.config_file = CONFIG_FILE
    caplog.set_level("INFO")
    mock_response = {"id": "1234"}
    bootstrap_obj = BootstrapCommand(args)
    bootstrap_obj.workplace_search_client.create_content_source = Mock(
        return_value=mock_response
    )
    bootstrap_obj.execute()
>>>>>>> ce861c4d
    assert "Created ContentSource with ID 1234." in caplog.text<|MERGE_RESOLUTION|>--- conflicted
+++ resolved
@@ -42,40 +42,7 @@
     bootstrap_object.workplace_search_client.workplace_search_client.create_content_source = Mock(
         return_value=mock_response
     )
-<<<<<<< HEAD
     bootstrap_object.execute()
-=======
-    bootstrap_obj.execute()
-    body = {
-        "name": args.name,
-        "schema": {
-            "title": "text",
-            "body": "text",
-            "url": "text",
-            "created_at": "date",
-            "name": "text",
-            "description": "text",
-            "type": "text",
-            "size": "text",
-        },
-        "display": {
-           "title_field": "title",
-            "description_field": "description",
-            "url_field": "url",
-            "detail_fields": [
-                {"field_name": "created_at", "label": "Created At"},
-                {"field_name": "type", "label": "Type"},
-                {"field_name": "size", "label": "Size (in bytes)"},
-                {"field_name": "description", "label": "Description"},
-                {"field_name": "body", "label": "Content"},
-            ],
-            "color": "#000000",
-        },
-        "is_searchable": True,
-    }
-    bootstrap_obj.workplace_search_client.create_content_source.assert_called_with(
-        body=body
-    )
 
 
 def test_execute_with_user_argument(caplog):
@@ -92,5 +59,4 @@
         return_value=mock_response
     )
     bootstrap_obj.execute()
->>>>>>> ce861c4d
     assert "Created ContentSource with ID 1234." in caplog.text